--- conflicted
+++ resolved
@@ -614,9 +614,6 @@
     return doc;
   }
 
-<<<<<<< HEAD
-  Doc VisitPattern_(const PatternConstructorNode* p) {
-=======
   Doc PrintPattern(const Pattern& pattern, bool meta) {
     auto it = memo_pattern_.find(pattern);
     if (it != memo_pattern_.end()) return it->second;
@@ -631,7 +628,6 @@
   }
 
   Doc VisitPattern_(const PatternConstructorNode* p) final {
->>>>>>> 1fe17d14
     Doc doc;
     doc << p->constructor->name_hint;
     if (!p->patterns.empty()) {
@@ -653,10 +649,6 @@
     return AllocVar(pv->var);
   }
 
-<<<<<<< HEAD
-  Doc VisitExpr_(const ConstructorNode* n) {
-    return Doc(n->name_hint);
-=======
   Doc VisitExpr_(const ConstructorNode* n) final {
     Doc doc;
     doc << n->name_hint;
@@ -669,7 +661,6 @@
       doc << PrintSep(inputs) << ")";
     }
     return doc;
->>>>>>> 1fe17d14
   }
 
   //------------------------------------
@@ -693,13 +684,8 @@
     return Print(GetRef<NodeRef>(node), true);
   }
 
-<<<<<<< HEAD
-  Doc VisitType_(const TypeVarNode* node) {
-    return AllocTypeVar(GetRef<TypeVar>(node));
-=======
   Doc VisitType_(const TypeVarNode* node) final {
     return Doc(node->var->name_hint);
->>>>>>> 1fe17d14
   }
 
   Doc VisitType_(const GlobalTypeVarNode* node) {
