--- conflicted
+++ resolved
@@ -77,11 +77,7 @@
     # definitions
     string(REGEX MATCHALL "(^| )-D[A-Za-z0-9_]*" LLVM_DEFINITIONS "${__llvm_cxxflags}")
     # include dir
-<<<<<<< HEAD
     string(REGEX MATCHALL "(^| )(-I|-isystem)[^ ]*" __llvm_include_flags "${__llvm_cxxflags}")
-=======
-    string(REGEX MATCHALL "(^| )-I[^ ]*" __llvm_include_flags ${__llvm_cxxflags})
->>>>>>> 1fe17d14
     set(LLVM_INCLUDE_DIRS "")
     foreach(__flag IN ITEMS ${__llvm_include_flags})
       string(REGEX REPLACE "(^| )(-I|-isystem)" "" __dir "${__flag}")
